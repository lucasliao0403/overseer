--- conflicted
+++ resolved
@@ -1,8 +1,7 @@
-<<<<<<< HEAD
+
 # Overseer
 
 https://overseeer.vercel.app/
-=======
 Overseer filters hiring data for fairness.
 
 Users input source data, such as resumes or text-based records, which are then transformed into text embeddings to capture the semantic meaning of the text. 
@@ -10,5 +9,4 @@
 
 See our [Devpost](https://devpost.com/software/overseer-vn8fpc) for more information.
 
-Stack: Flask, Cohere CMD-A, Scikit Learn, numpy, pandas
->>>>>>> 9ec81a64
+Stack: Flask, Cohere CMD-A, Scikit Learn, numpy, pandas