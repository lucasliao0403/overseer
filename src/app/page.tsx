--- conflicted
+++ resolved
@@ -88,10 +88,6 @@
   const [clusterCount, setClusterCount] = useState<number>(5); // Default number of clusters
   const [aggressiveness, setAggressiveness] = useState<number>(50); // Default aggressiveness (0-100)
   const [isTabTransitioning, setIsTabTransitioning] = useState<boolean>(false);
-  const [uploadProgress, setUploadProgress] = useState<number>(0);
-  const [uploadStatus, setUploadStatus] = useState<'idle' | 'uploading' | 'processing' | 'complete' | 'error'>('idle');
-  const [showSuccessNotification, setShowSuccessNotification] = useState<boolean>(false);
-  const [showDefaultObjects, setShowDefaultObjects] = useState<boolean>(true);
 
   useEffect(() => {
     const fetchData = async () => {
@@ -127,7 +123,6 @@
     let interval: NodeJS.Timeout;
 
     if (jobId && ["processing", "running"].includes(jobStatus || "")) {
-      setUploadStatus('processing');
       interval = setInterval(async () => {
         try {
           const status = (await getJobStatus(jobId)) as JobStatusResponse;
@@ -135,9 +130,6 @@
           setProcessingLog(status.log || "");
 
           if (status.status === "completed") {
-            setUploadStatus('complete');
-            setShowSuccessNotification(true);
-            
             // Refresh data when job completes
             const resumesData = (await getCleanedResumes(
               1,
@@ -182,26 +174,12 @@
             }
 
             setIsLoading(false);
-            
-            // Clear job ID after successful completion
-            setTimeout(() => {
-              setJobId(null);
-              setJobStatus(null);
-            }, 3000);
-            
-            // Clear the success message after animation completes (3.5s)
-            setTimeout(() => {
-              setUploadStatus('idle');
-              setShowSuccessNotification(false);
-            }, 3500);
-            setShowDefaultObjects(false);
           } else if (status.status === "failed") {
             setUploadStatus('error');
             setIsLoading(false);
           }
         } catch (error) {
           console.error("Error checking job status:", error);
-          setUploadStatus('error');
         }
       }, 2000); // Check every 2 seconds
     }
@@ -227,9 +205,13 @@
       const blob = await downloadFile("unbiased_resumes");
       if (blob) {
         saveFile(blob, "unbiased_resumes.csv");
+        alert("Unbiased dataset downloaded successfully");
+      } else {
+        alert("Unbiased dataset not available. Please process a file first.");
       }
     } catch (error) {
       console.error("Error filtering files:", error);
+      alert("Error filtering files");
     } finally {
       setIsLoading(false);
     }
@@ -242,9 +224,13 @@
       const blob = await downloadFile("summary");
       if (blob) {
         saveFile(blob, "unbiasing_summary.txt");
+        alert("Summary downloaded successfully");
+      } else {
+        alert("Summary not available. Please process a file first.");
       }
     } catch (error) {
       console.error("Error downloading files:", error);
+      alert("Error downloading files");
     } finally {
       setIsLoading(false);
     }
@@ -254,6 +240,7 @@
     const file = e.target.files?.[0];
     if (file) {
       if (file.type !== "text/csv" && !file.name.endsWith(".csv")) {
+        alert("Please upload a CSV file");
         return;
       }
       setUploadedFile(file);
@@ -277,6 +264,7 @@
     const file = e.dataTransfer.files?.[0];
     if (file) {
       if (file.type !== "text/csv" && !file.name.endsWith(".csv")) {
+        alert("Please upload a CSV file");
         return;
       }
       setUploadedFile(file);
@@ -289,24 +277,11 @@
 
   const processUpload = async () => {
     if (!uploadedFile) {
+      alert("Please select a CSV file first");
       return;
     }
 
     setIsLoading(true);
-    setShowUploadModal(false);
-    setUploadStatus('uploading');
-    
-    // Simulate upload progress
-    const progressInterval = setInterval(() => {
-      setUploadProgress(prev => {
-        if (prev >= 90) {
-          clearInterval(progressInterval);
-          return 90;
-        }
-        return prev + Math.random() * 10;
-      });
-    }, 300);
-    
     try {
       // Upload the file to the backend with aggressiveness and cluster count parameters
       const response = (await uploadDataset(
@@ -316,18 +291,25 @@
       )) as UploadResponse;
 
       if (response && response.job_id) {
-        clearInterval(progressInterval);
-        setUploadProgress(100);
         setJobId(response.job_id);
         setJobStatus("processing");
-        setUploadStatus('processing');
+
+        // Keep modal open to show progress
+        alert(
+          `File "${uploadedFile.name}" uploaded successfully. Processing started with job ID: ${response.job_id}`
+        );
       } else {
         throw new Error("Invalid response from server");
       }
     } catch (error) {
-      clearInterval(progressInterval);
-      setUploadStatus('error');
       console.error("Error processing file:", error);
+      alert(
+        `Error processing file: ${
+          error instanceof Error ? error.message : "Unknown error"
+        }`
+      );
+    } finally {
+      setIsLoading(false);
     }
   };
 
@@ -356,43 +338,51 @@
 
   const handleFetchEmbeddingsInfo = async () => {
     setIsLoading(true);
-    setShowDefaultObjects(false);
-    
     try {
-      // Get unbiased embeddings
-      const unbiasedEmbeddings = (await getUnbiasedEmbeddingsData()) as EmbeddingsData;
+      // Fetch embeddings and clusters in parallel
+      console.log("Fetching embeddings and cluster info...");
+      const [unbiasedEmbeddings, removedEmbeddings, clusters] =
+        await Promise.all([
+          getUnbiasedEmbeddingsData(),
+          getRemovedEmbeddingsData(),
+          getAllClustersInfo(),
+        ]);
+
+      // Save data to state
+      setEmbeddingsData(unbiasedEmbeddings as EmbeddingsData);
+      setRemovedEmbeddingsData(removedEmbeddings as EmbeddingsData);
+      setClusterData(clusters as any);
+
+      // Log detailed info to console
       console.log("Unbiased embeddings:", unbiasedEmbeddings);
-
-      // Get removed embeddings
-      const removedEmbeddings = (await getRemovedEmbeddingsData()) as EmbeddingsData;
       console.log("Removed embeddings:", removedEmbeddings);
 
-      // Get all cluster analyses in one call
-      const clusterAnalyses = await getAllClusterAnalyses();
-      console.log("Retrieved all cluster analyses:", clusterAnalyses);
-
-      // Get full clusters info in one call
-      const clustersInfo = (await getAllClustersInfo()) as ClustersInfoResponse;
-      console.log("Retrieved complete clusters info:", clustersInfo);
-
-      // Update state with fetched data
-      setEmbeddingsData(unbiasedEmbeddings);
-      setRemovedEmbeddingsData(removedEmbeddings);
-      setClusterData(clustersInfo);
-
+      // More detailed logging of cluster data
+      console.log("Cluster data:", clusters);
+
+      // Log cluster structure details
+      if (clusters && typeof clusters === "object") {
+        const clusterInfo = clusters as ClustersInfoResponse;
+
+        if (clusterInfo.clusters) {
+          console.log(
+            "Number of clusters:",
+            Object.keys(clusterInfo.clusters).length
+          );
+        }
+      }
+
+      // Show success message
+      alert(
+        `Successfully fetched embeddings and clusters data. Check the console.`
+      );
+
+      return { unbiasedEmbeddings, removedEmbeddings, clusters };
+    } catch (error) {
+      console.error("Error fetching data:", error);
+      alert("Error fetching data. See console for details.");
+    } finally {
       setIsLoading(false);
-      
-      // Remove this alert or replace with a more subtle indication
-      // alert("Successfully fetched embeddings and clusters data. Check the console.");
-      
-      // Optional: You can update a state variable to show a status in the UI instead
-      // setFetchStatus('success');
-    } catch (error) {
-      console.error("Error fetching embeddings info:", error);
-      setIsLoading(false);
-      
-      // Remove this alert
-      // alert("Error fetching embeddings info. Please try again.");
     }
   };
 
@@ -431,7 +421,6 @@
       {/* Main content area - always render SphereScene now */}
       <div className="w-full h-screen">
         {activeTab === "clusters" ? (
-<<<<<<< HEAD
           <>
             <SphereScene
               clusterData={clusterData}
@@ -441,16 +430,6 @@
               activeTab={activeTab}
             />
           </>
-=======
-          <SphereScene
-            clusterData={clusterData}
-            unbiasedEmbeddings={embeddingsData}
-            removedEmbeddings={removedEmbeddingsData}
-            clusterEmbeddings={clusterData}
-            activeTab={activeTab}
-            showDefaultObjects={showDefaultObjects}
-          />
->>>>>>> a0023b70
         ) : (
           <></>
         )}
@@ -546,84 +525,6 @@
         </div>
       )}
 
-      {/* New Upload Progress Overlay */}
-      {uploadStatus !== 'idle' && uploadStatus !== 'complete' && (
-        <div className="fixed inset-0 z-50 flex items-center justify-center bg-black/50 backdrop-blur-sm">
-          <div className="bg-white rounded-2xl shadow-2xl p-8 max-w-md w-full mx-4 animate-fadeIn">
-            <div className="text-center">
-              {uploadStatus === 'uploading' && (
-                <>
-                  <div className="mb-4">
-                    <svg className="w-16 h-16 mx-auto text-blue-500 animate-bounce" fill="none" viewBox="0 0 24 24" stroke="currentColor">
-                      <path strokeLinecap="round" strokeLinejoin="round" strokeWidth={2} d="M7 16a4 4 0 01-.88-7.903A5 5 0 1115.9 6L16 6a5 5 0 011 9.9M15 13l-3-3m0 0l-3 3m3-3v12" />
-                    </svg>
-                  </div>
-                  <h3 className="text-xl font-bold mb-2 text-black">Uploading {uploadedFile?.name}</h3>
-                  <div className="w-full bg-gray-200 rounded-full h-2.5 mb-4">
-                    <div className="bg-blue-500 h-2.5 rounded-full transition-all duration-300" style={{ width: `${uploadProgress}%` }}></div>
-                  </div>
-                  <p className="text-gray-600">Please wait while we upload your file...</p>
-                </>
-              )}
-              
-              {uploadStatus === 'processing' && (
-                <>
-                  <div className="mb-4">
-                    <svg className="w-16 h-16 mx-auto text-blue-500 animate-spin" viewBox="0 0 24 24" fill="none">
-                      <circle className="opacity-25" cx="12" cy="12" r="10" stroke="currentColor" strokeWidth="4"></circle>
-                      <path className="opacity-75" fill="currentColor" d="M4 12a8 8 0 018-8V0C5.373 0 0 5.373 0 12h4zm2 5.291A7.962 7.962 0 014 12H0c0 3.042 1.135 5.824 3 7.938l3-2.647z"></path>
-                    </svg>
-                  </div>
-                  <h3 className="text-xl font-bold mb-2 text-black">Processing Data</h3>
-                  <p className="text-gray-600 mb-4">Analyzing and clustering your data...</p>
-                  <div className="flex justify-center space-x-1">
-                    <div className="w-2 h-2 bg-blue-500 rounded-full animate-pulse"></div>
-                    <div className="w-2 h-2 bg-blue-500 rounded-full animate-pulse delay-150"></div>
-                    <div className="w-2 h-2 bg-blue-500 rounded-full animate-pulse delay-300"></div>
-                  </div>
-                </>
-              )}
-              
-              {uploadStatus === 'error' && (
-                <>
-                  <div className="mb-4">
-                    <svg className="w-16 h-16 mx-auto text-red-500" fill="none" viewBox="0 0 24 24" stroke="currentColor">
-                      <path strokeLinecap="round" strokeLinejoin="round" strokeWidth={2} d="M12 8v4m0 4h.01M21 12a9 9 0 11-18 0 9 9 0 0118 0z" />
-                    </svg>
-                  </div>
-                  <h3 className="text-xl font-bold mb-2 text-red-600">Processing Failed</h3>
-                  <p className="text-gray-600 mb-4">There was an error processing your file.</p>
-                  <button 
-                    onClick={() => setUploadStatus('idle')}
-                    className="px-4 py-2 bg-gray-800 text-white rounded-lg hover:bg-gray-700 transition-colors"
-                  >
-                    Close
-                  </button>
-                </>
-              )}
-            </div>
-          </div>
-        </div>
-      )}
-      
-      {/* Success notification that automatically disappears with fade-out animation */}
-      {showSuccessNotification && (
-        <div className="fixed top-4 right-4 z-50 bg-green-50 border-l-4 border-green-500 p-4 rounded shadow-lg animate-fadeOut">
-          <div className="flex">
-            <div className="flex-shrink-0">
-              <svg className="h-5 w-5 text-green-500" fill="none" viewBox="0 0 24 24" stroke="currentColor">
-                <path strokeLinecap="round" strokeLinejoin="round" strokeWidth={2} d="M5 13l4 4L19 7" />
-              </svg>
-            </div>
-            <div className="ml-3">
-              <p className="text-sm font-medium text-green-800">
-                Processing complete! Your data is ready.
-              </p>
-            </div>
-          </div>
-        </div>
-      )}
-
       {/* Upload Modal with Backdrop Blur */}
       {showUploadModal && (
         <div className="fixed inset-0 z-50 flex items-center justify-center">
